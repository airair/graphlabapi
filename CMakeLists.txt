## Compiler Switches must come before anything else
# Force the use of gcc-4.2 as the default compiler on macs
if(APPLE)
  set(CMAKE_C_COMPILER "gcc-4.2")	
  set(CMAKE_CXX_COMPILER "c++-4.2")
endif(APPLE)




## ===================================================================
# Basic Project Declaration 

project(GraphLab)

include (CheckLibraryExists) 
include (CheckFunctionExists) 

cmake_minimum_required(VERSION 2.4)

if(COMMAND cmake_policy)
  cmake_policy(SET CMP0003 NEW)
  cmake_policy(SET CMP0005 NEW)
endif(COMMAND cmake_policy)

# Determine where additional GraphLab specific cmake modules are
# defined
set(CMAKE_MODULE_PATH ${GraphLab_SOURCE_DIR}/cmake)




## ===================================================================
# Process command line arguments defined using cmake -D arg=val

if(NOT EXPERIMENTAL)
  set(EXPERIMENTAL 0 CACHE BOOL "Enables building of experimental
  components.")
endif()

if(NOT KC_ROOT)
  set(KC_ROOT "" CACHE STRING "Kyoto Cabinet Prefix")
endif()

if(YRL_EXPERIMENTAL)
  message(STATUS 
    "\n"
    "===============================================================\n"
    "| Building Experimental Yahoo Labs Research Components.       |\n"
    "|                                                             |\n"
    "| These components are being included in the trunk to         |\n"
    "| facilitate rapid incorporation.  The primary features       |\n"
    "| under active development include:                           |\n"
    "|                                                             |\n"
    "|    a) An Hadoop interface for large graph construction.     |\n"
    "|    b) An Hadoop interface for launching GraphLab on         |\n"
    "|       hadoop based clouds                                   |\n"
    "|    c) An improved sync interface that is more similar to    |\n"
    "|       traditional map-reduce and provides more fine-grain   |\n"
    "|       control over sync activation.                         |\n"
    "|                                                             |\n" 
    "===============================================================")
  add_definitions(-DYRL_EXPERIMENTAL)

  #message(STATUS "Using Avro Path: " ${AVRO_ROOT})
  #include_directories(${AVRO_ROOT}/include)
  #link_directories(${AVRO_ROOT}/lib)
endif()




## ===================================================================
# Setup Boost Libraries

# Use the Boost libraries
set(Boost_USE_STATIC_LIBS TRUE)
find_package(Boost 1.39 COMPONENTS 
  program_options; filesystem; system REQUIRED)

set(Boost_SHARED_LIBRARIES "")
# Stupid hack because Cmake cannot seperate the shared from the static versions
foreach(blib ${Boost_LIBRARIES})
  message(STATUS "Boost libs: " ${blib})
  string(REGEX REPLACE "\\.a$" ${CMAKE_SHARED_LIBRARY_SUFFIX} bout ${blib})
  message(STATUS "Boost dyn libs: " ${bout})
  set(Boost_SHARED_LIBRARIES ${Boost_SHARED_LIBRARIES} ${bout})
endforeach()
message(STATUS "Boost Shared libs: " ${Boost_SHARED_LIBRARIES})

## Not used currently
# find_package(Java)


## ===================================================================
# Setup CUDA libraries
# # Use CUDA libraries (required only for GPU GraphLab)
# find_package(CUDA)
# # If CUDA libraries were not found, ignore commands:
# #   cuda_add_executable
# IF(CUDA_FOUND)
#   message(STATUS "CUDA Found: " ${CUDA_VERSION})
#   link_libraries(${CUDA_CUBLAS_LIBRARIES})
# ELSE(CUDA_FOUND)
#   message(STATUS "CUDA Not Found! GPU Executables will not be compiled.")
#   macro(CUDA_ADD_EXECUTABLE cuda_target)
#   endmacro(CUDA_ADD_EXECUTABLE cuda_target)
# ENDIF(CUDA_FOUND)






#Find the JNI library
find_package(JNI)
if(EXISTS ${JAVA_INCLUDE_PATH}/jni.h  )
  set(JNI_REALLY_FOUND 1 CACHE BOOL "Tests whether the header
  actually exists")
message(STATUS "jni.h was found at " ${JAVA_INCLUDE_PATH}/jni.h)
else( )
  set(JNI_REALLY_FOUND 0 CACHE BOOL "Tests whether the header
  actually exists")
message(STATUS "jni.h was not found at " ${JAVA_INCLUDE_PATH}/jni.h)
endif( )




# EXPERIMENTAL (distributed) Capabilities
find_package(MPICH2)

if(MPI_FOUND)
  message(STATUS "MPI Found: " ${MPI_LIBRARY} ${MPI_EXTRA_LIBRARY})
  add_definitions(-DHASMPI)
else(MPI_FOUND)
  message(STATUS "MPI Not Found! Distributed Executables will not be compiled")
endif(MPI_FOUND)


if(EXPERIMENTAL)
  #Find zoltan library
  set(ZOLTAN_ROOT "/usr/local/glzoltan" CACHE STRING 
    "The path to zoltan/include and zoltan/lib")
  if(EXISTS ${ZOLTAN_ROOT} )
    set(ZOLTAN_FOUND 1 CACHE BOOL "True if the Zoltan library was found")
    set(ZOLTAN_INCLUDE_DIR 
      ${ZOLTAN_ROOT}/include 
      CACHE STRING "Zoltan library include directory")
    set(ZOLTAN_LINK_DIR 
      ${ZOLTAN_ROOT}/lib 
      CACHE STRING "Zoltan library lib directory")
    set(ZOLTAN_LIBS 
      zoltan
      ptscotch
      ptscotcherr
      parmetis
      metis
      CACHE STRING "Zoltan library include directory")
    message(STATUS "Zoltan library was found at " ${ZOLTAN_ROOT})

    include_directories( ${ZOLTAN_INCLUDE_DIR} )
    link_directories( ${ZOLTAN_LINK_DIR}  )
  else( )
    set(ZOLTAN_FOUND 0 CACHE BOOL "True if the Zoltan library was found")
    message(STATUS "Zoltan library was NOT found at " ${ZOLTAN_ROOT})
  endif( )

  # check for SCTP
  find_library(Sctp NAMES sctp)
  if(Sctp MATCHES Sctp-NOTFOUND)
    message(STATUS "libsctp not found. RPC over SCTP support will not be compiled")
    set(Sctp-FOUND)
    set(Sctp-NOTFOUND 1)
  else()
    add_definitions(-DHAS_SCTP)
    set(Sctp-FOUND 1)
    set(Sctp-NOTFOUND)
    message(STATUS "libsctp found")
  endif()



else()
  set(Sctp-FOUND)
  set(Sctp-NOTFOUND 1)
endif()



find_library(KYOTO_SHARED_LIBRARY kyotocabinet PATHS ${KC_ROOT}/lib)
find_path(KYOTO_INCLUDE_DIR kchashdb.h PATHS ${KC_ROOT}/include)
if (KYOTO_SHARED_LIBRARY MATCHES KYOTO_LIBRARY-NOTFOUND)
  message(FATAL_ERROR "Kyoto Cabinet not found. Run bootstrap!")
endif()

if (KYOTO_INCLUDE_DIR MATCHES KYOTO_INCLUDE_DIR-NOTFOUND)
  message(FATAL_ERROR "Kyoto Cabinet includes not found. Run bootstrap!")
else()
  message(STATUS "Kyoto Cabinet Found")
endif()
# get the static version
string(REGEX REPLACE "\\${CMAKE_SHARED_LIBRARY_SUFFIX}$" ".a" KYOTO_STATIC_LIBRARY ${KYOTO_SHARED_LIBRARY})
message(STATUS "Kyoto Cabinet: ${KYOTO_STATIC_LIBRARY}" )


include_directories(${KYOTO_INCLUDE_DIR})


check_library_exists(z zlibVersion "" ZLIB_FOUND)
if (ZLIB_FOUND)
  add_definitions(-DHAS_ZLIB)
  link_libraries(z)
endif()


# check for itpp
include(CheckCXXSourceCompiles)

set(crlbackup ${CMAKE_REQUIRED_LIBRARIES})
set(CMAKE_REQUIRED_LIBRARIES "itpp")

check_cxx_source_compiles("#include <itpp/itbase.h>\nint main(int
argc, char** argv) { itpp::vec v; return 0; }" ITPP-FOUND)

set(CMAKE_REQUIRED_LIBRARIES ${crlbackup})  
if (ITPP-FOUND)
  link_libraries(itpp)
  add_definitions(-DHAS_ITPP)
  message(STATUS "ITPP found.")
else()
  message(STATUS "ITPP was not found")
endif()

if (DEFINED ITPP_INCLUDE_DIR)
  include_directories(${ITPP_INCLUDE_DIR})
  link_libraries(itpp)
  link_libraries(lapack)
  link_libraries(blas)
  add_definitions(-DHAS_ITPP)
  message(STATUS "Manually setting itpp include dir: " ${ITPP_INCLUDE_DIR})
  set(ITPP-FOUND 1)
endif() 

if (DEFINED ITPP_LINK_DIR)
  link_directories(${ITPP_LINK_DIR})
  link_libraries(lapack)
  link_libraries(blas)
  link_libraries(itpp)
  add_definitions(-DHAS_ITPP)
  message(STATUS "Manually setting itpp link dir: " ${ITPP_LINK_DIR})
  set(ITPP-FOUND 1)
endif() 



set(crlbackup ${CMAKE_REQUIRED_LIBRARIES})
set(CMAKE_REQUIRED_LIBRARIES "pthread")
check_function_exists(pthread_setaffinity_np HAS_SET_AFFINITY) 
set(CMAKE_REQUIRED_LIBRARIES ${crlbackup})  




# test for system specific features



# check for TCMalloc
check_library_exists("tcmalloc -lpthread" malloc "" TCMALLOC-FOUND)
if (TCMALLOC-FOUND)
  message(STATUS "tcmalloc found. Using it everywhere")
  link_libraries(tcmalloc)
else()
  message(STATUS "tcmalloc was not found but is optional.")
endif()


# architecture detection
# check 64 bit
if(CMAKE_SIZEOF_VOID_P MATCHES 4)
  set( HAVE_64_BIT 0 )
else(CMAKE_SIZEOF_VOID_P MATCHES 4)
  set( HAVE_64_BIT 1 )
endif(CMAKE_SIZEOF_VOID_P MATCHES 4)

if(CROSS_COMPILE_32_BIT MATCHES 1)
  set(HAVE_64_BIT 0)
endif(CROSS_COMPILE_32_BIT MATCHES 1)


# add random environment variable definitions
# deal with Boost time shtuff: we want nanoseconds!
# add_definitions(-DBOOST_DATE_TIME_POSIX_TIME_STD_CONFIG)
# add_definitions(-DBOOST_ALL_DYN_LINK)

# add_definitions(-D_SCL_SECURE_NO_WARNINGS) # disable checked_iterator warnings
# add_definitions(-D_CRT_SECURE_NO_WARNINGS) # disable fopen warnings
# add_definitions(-D_SECURE_SCL=0)  # necessary for release builds of MSVC

# Remove tracing by default
# add_definitions(-DTRACE_OFF)

## Here we use our cmake tools
#set(CMAKE_MODULE_PATH ${PRL_SOURCE_DIR}/cmake)

set(BUILD_SHARED_LIBS ON)

# set include path for this and all subdirs
include_directories(
  ${GraphLab_SOURCE_DIR}/src
  ${GraphLab_SOURCE_DIR}/cxxtest
  ${Boost_INCLUDE_DIR}
  )

IF(MPI_FOUND)
  include_directories(
    ${MPI_INCLUDE_PATH}
    )
ENDIF(MPI_FOUND)






# add boost to link directories and link libraries
link_directories(
  ${Boost_LIBRARY_DIRS}
  )


# Add posix threads on non-windows systems
if(NOT ${CMAKE_SYSTEM} MATCHES Windows)
  link_libraries(pthread gomp)   
endif(NOT ${CMAKE_SYSTEM} MATCHES Windows)




# Flags for the debug and release mode
## IMPORTANT: we currently assume a GCC compiler when setting flags
# if(CMAKE_COMPILER_IS_GNUCXX)

## -march=native is not supported on <= gcc-4.2 (i.e., Breaks Mac
## build);

### Set the debug flags ----------------------------------------------------->
# Note: -fkeep-inline-functions significantly slows down the compilation
if (HAVE_64_BIT MATCHES 1)
  set(MARCH "x86-64")
else()
  set(MARCH "i686")
endif()

set(COMMON_FLAGS "-Wall -g -fopenmp")

if (APPLE)
  set(CMAKE_EXE_LINKER_FLAGS "${CNAME_EXE_LINKER_FLAGS} -Xlinker -no_pie")
endif()

set(CMAKE_CXX_FLAGS_DEBUG "-ggdb -O0 -march=${MARCH} -Winit-self ${COMMON_FLAGS}") 
#-fno-implicit-templates")
### Set the release flags --------------------------------------------------->
if (CROSS_COMPILE_32_BIT MATCHES 1)
  set(CMAKE_CXX_FLAGS_RELEASE 
<<<<<<< HEAD
    "-m32 -O3 -Wall -Wextra -g -mtune=native -fopenmp")

  set(CMAKE_C_FLAGS_RELEASE 
    "-m32 -O3 -Wall -Wextra -g -mtune=native -fopenmp")

=======
    "-m32 -O3 -Wextra -march=i686 -mtune=i686 ${COMMON_FLAGS}")
  set(CMAKE_C_FLAGS_RELEASE 
    "-m32 -O3 -Wextra -march=i686 -mtune=i686 ${COMMON_FLAGS}")
>>>>>>> 4cb7a587
else(CROSS_COMPILE_32_BIT MATCHES 1)
  
  # Set the C compiler flags in release mode on 64bit systems
  set(CMAKE_C_FLAGS_RELEASE 
<<<<<<< HEAD
    "-O3 -Wall -g -mtune=native -fopenmp")

  if (COMPILE_PROFILING MATCHES 1) 
    set(CMAKE_CXX_FLAGS_RELEASE 
      "-O2 -Wall -g -mtune=native -pg -fopenmp")

  else(COMPILE_PROFILING MATCHES 1)
    set(CMAKE_CXX_FLAGS_RELEASE 
      "-O3 -Wall -g -mtune=native -fopenmp")
=======
    "-O3 -march=${MARCH} -mtune=native ${COMMON_FLAGS}")
  if (COMPILE_PROFILING MATCHES 1) 
    set(CMAKE_CXX_FLAGS_RELEASE 
      "-O2 -march=${MARCH} -mtune=native -pg ${COMMON_FLAGS}")
  else(COMPILE_PROFILING MATCHES 1)
    set(CMAKE_CXX_FLAGS_RELEASE 
      "-O3 -march=${MARCH} -mtune=native ${COMMON_FLAGS}")
>>>>>>> 4cb7a587
  endif(COMPILE_PROFILING MATCHES 1)

endif(CROSS_COMPILE_32_BIT MATCHES 1)

# Mex setup
set(CMAKE_CXX_FLAGS_MEX  "${CMAKE_CXX_FLAGS_RELEASE} -D_GNU_SOURCE -fPIC -fno-omit-frame-pointer -pthread ")
set(CMAKE_C_FLAGS_MEX  "${CMAKE_C_FLAGS_RELEASE}   -D_GNU_SOURCE  -fexceptions -fPIC -fno-omit-frame-pointer -pthread ")


if (CMAKE_BUILD_TYPE MATCHES "Release")
  message(STATUS "Release build with C++ flags: " ${CMAKE_CXX_FLAGS_RELEASE})
  message(STATUS "Release build with C flags: " ${CMAKE_C_FLAGS_RELEASE})
  #add_definitions(-DCOMPILEFLAGS=${CMAKE_CXX_FLAGS_RELEASE})
elseif(CMAKE_BUILD_TYPE MATCHES "Debug")
  message(STATUS "Debug build with C++ flags: " ${CMAKE_CXX_FLAGS_DEBUG})
  message(STATUS "Debug build with C flags: " ${CMAKE_C_FLAGS_DEBUG})     
  #add_definitions(-DCOMPILEFLAGS=${CMAKE_CXX_FLAGS_DEBUG})
elseif(CMAKE_BUILD_TYPE MATCHES "Mex")
  message(STATUS "Mex CXX" ${CMAKE_CXX_FLAGS_MEX})
  message(STATUS "Mex C" ${CMAKE_C_FLAGS_MEX})
  #add_definitions(-DCOMPILEFLAGS=${CMAKE_CXX_FLAGS_MEX})
else()
  message(WARNING "Unknown build type: " ${CMAKE_BUILD_TYPE} "!")
endif()

##endif(CMAKE_COMPILER_IS_GNUCXX)





# uncomment the following line to get CMake variables to print to screen
# include(CMakePrintSystemInformation)

## ===================================================================
# testing tools
# Make sure testing is enabled
enable_testing()
# Use Python interpreter
find_package(PythonInterp)
set(CXXTESTGEN ${CMAKE_SOURCE_DIR}/cxxtest/cxxtestgen.py)
# create a macro to define a test
macro(ADD_CXXTEST NAME)
  if(PYTHONINTERP_FOUND)
    add_custom_command(
      OUTPUT ${CMAKE_CURRENT_BINARY_DIR}/${NAME}.cpp
      COMMAND
      ${PYTHON_EXECUTABLE} ${CXXTESTGEN}
      --runner=ErrorPrinter
      -o ${CMAKE_CURRENT_BINARY_DIR}/${NAME}.cpp ${ARGV}
      DEPENDS ${ARGV}
      WORKING_DIRECTORY ${CMAKE_CURRENT_SOURCE_DIR}
      )
  endif(PYTHONINTERP_FOUND)
  add_graphlab_executable(${NAME}test ${CMAKE_CURRENT_BINARY_DIR}/${NAME}.cpp)
  add_test(${NAME} ${NAME}test)
endmacro(ADD_CXXTEST)



## ===================================================================
# Useful macros 

macro(copyfile NAME)
  add_custom_target(
    ${NAME} ALL
    COMMAND 
    ${CMAKE_COMMAND} -E copy ${CMAKE_CURRENT_SOURCE_DIR}/${NAME}
    ${CMAKE_CURRENT_BINARY_DIR}/${NAME}
    WORKING_DIRECTORY ${CMAKE_CURRENT_SOURCE_DIR}
    COMMENT "Copying ${NAME}"
    )
endmacro(copyfile NAME)

macro(EXEC file prog)
  add_custom_command(
    OUTPUT ${CMAKE_CURRENT_BINARY_DIR}/${file}
    COMMAND
    ${prog}
    DEPENDS ${prog}
    WORKING_DIRECTORY ${CMAKE_CURRENT_BINARY_DIR}
    )
endmacro(EXEC)


macro(add_graphlab_executable NAME)
  add_executable(${NAME} ${ARGN})
  target_link_libraries(${NAME} ${Boost_LIBRARIES})
  target_link_libraries(${NAME} ${GraphLab_LIBRARIES})
  target_link_libraries(${NAME} ${KYOTO_STATIC_LIBRARY})
endmacro(add_graphlab_executable)





macro(add_dist2_executable NAME)
  if(MPI_FOUND)
    add_executable(${NAME} ${ARGN})
    target_link_libraries(${NAME} 
      graphlab_dist2 
      graphlab
      ${MPI_LIBRARY} 
      ${MPI_EXTRA_LIBRARY} 
      ${Boost_LIBRARIES}
      ${KYOTO_STATIC_LIBRARY}
      )
    set_source_files_properties( ${ARGN}
      PROPERTIES COMPILE_DEFINITIONS "GLDISTRIBUTED2" )
    # set_property(TARGET ${NAME} APPEND PROPERTY 
    #   COMPILE_FLAGS -I${MPI_INCLUDE_PATH})
    #    add_definitions(-DGLDISTRIBUTED)

  else(MPI_FOUND)
    message(STATUS "Not Building " ${NAME} " since mpi was not found.")
  endif(MPI_FOUND)
endmacro(add_dist2_executable)






macro(add_zoltan_executable NAME)
  if(MPI_FOUND AND ZOLTAN_FOUND)
    add_executable(${NAME} ${ARGN})   
    target_link_libraries(${NAME} 
      graphlab
      graphlab_dist2
      graphlab_zoltan
      ${ZOLTAN_LIBS}
      ${MPI_LIBRARY} 
      ${MPI_EXTRA_LIBRARY} )
  else( )
    if(EXPERIMENTAL)   
      message(STATUS "Not Building " ${NAME} " because zoltan was not found")
    endif()
  endif( )
endmacro(add_zoltan_executable)



MACRO(dist2_target_link_libraries NAME)
  IF(MPI_FOUND)
    TARGET_LINK_LIBRARIES(${NAME} ${ARGN})
  ENDIF(MPI_FOUND)
ENDMACRO(dist2_target_link_libraries)

MACRO(dist2_set_target_properties NAME)
  IF(MPI_FOUND)
    set_target_properties(${NAME} ${ARGN})
  ENDIF(MPI_FOUND)
ENDMACRO(dist2_set_target_properties)



MACRO(add_jni_library NAME)
  # Only build if JNI was found
  IF (JNI_REALLY_FOUND)
    include_directories(
      ${JAVA_INCLUDE_PATH}
      ${JAVA_INCLUDE_PATH}/linux
      )
    ADD_LIBRARY(${NAME} MODULE ${ARGN})
    TARGET_LINK_LIBRARIES(${NAME}  graphlab_pic) 
    TARGET_LINK_LIBRARIES(${NAME} ${Boost_SHARED_LIBRARIES})
    # IF (APPLE)
    #         SET(CMAKE_SHARED_MODULE_CREATE_CXX_FLAGS "-dynamiclib -m64 ")
    #         SET_TARGET_PROPERTIES(${NAME} PROPERTIES SUFFIX .jnilib)
    # ENDIF (APPLE)
  ENDIF ()
ENDMACRO(add_jni_library)


# FIND_PACKAGE(Matlab)
# MACRO(add_mex_library NAME)
# IF(MATLAB_FOUND)
#     SET(CMAKE_CXX_FLAGS "${CMAKE_CXX_FLAGS} -fPIC  -DMX_COMPAT_32 -DMATLAB_MEX_FILE")
#     SET(MEX_SAVE_PATH "${CMAKE_SOURCE_DIR}")

#     INCLUDE_DIRECTORIES(${MATLAB_INCLUDE_DIR})
#     ADD_LIBRARY(${NAME} STATIC ${ARGN}) 
#     TARGET_LINK_LIBRARIES(${NAME}  graphlab) 

#      ADD_CUSTOM_COMMAND(TARGET ${NAME}
#       POST_BUILD
#       COMMAND ${CMAKE_MODULE_PATH}/mex_link.sh ${NAME} ${CMAKE_CURRENT_BINARY_DIR} ${CMAKE_SOURCE_DIR} "lib${NAME}.a ${Boost_LIBRARIES} ${CMAKE_SOURCE_DIR}/matlabmex/src/graphlab/libgraphlab.a  ${CMAKE_SOURCE_DIR}/matlabmex/extern/judy/libJudy.a ${CMAKE_SOURCE_DIR}/matlabmex/extern/include/metis2/libmetis/libmetis2.a   ${CMAKE_SOURCE_DIR}/matlabmex/extern/include/metis2/GKlib/libGKlib.a  "
#     )
#    # set(CMAKE_C_FLAGS_RELEASE  "${CMAKE_C_FLAGS_RELEASE} -fPIC")  
#    # set(CMAKE_CXX_FLAGS_RELEASE  "${CMAKE_CXX_FLAGS_RELEASE} -fPIC")  

#   # INCLUDE_DIRECTORIES(${MATLAB_INCLUDE_DIR})
#   # ADD_LIBRARY(${NAME} MODULE ${ARGN})
#   # TARGET_LINK_LIBRARIES(${NAME} ${MATLAB_LIBRARIES} graphlab) 
#   # SET(MEX_SAVE_PATH "${CMAKE_SOURCE_DIR}")
#   # SET(CMAKE_C_FLAGS "${CMAKE_C_FLAGS} -fPIC -std=c99 -DMX_COMPAT_32 -DMATLAB_MEX_FILE")
#   # SET(CMAKE_CPP_FLAGS "${CMAKE_CPP_FLAGS} -fPIC -std=c99 -DMX_COMPAT_32 -DMATLAB_MEX_FILE")

# ENDIF(MATLAB_FOUND)
# ENDMACRO(add_mex_library)







set(GraphLab_LIBRARIES graphlab)


# Specify the subdirectories for this root directory This will be
# used for the class branch, not the lab branch: subdirs(src examples
# EXCLUDE_FROM_ALL tests timings projects) (Remove EXCLUDE_FROM_ALL
# for lab branch.)
subdirs(src tests)


# if (IS_DIRECTORY ${GraphLab_SOURCE_DIR}/apps)
#   subdirs(apps)
# endif()
if (IS_DIRECTORY ${GraphLab_SOURCE_DIR}/demoapps)
  subdirs(demoapps)
endif()


## ===================================================================
# Installation rules
install(DIRECTORY src/  
  DESTINATION include
  FILES_MATCHING PATTERN "*.hpp"  PATTERN "*.h" 
  PATTERN ".svn" EXCLUDE
  )

install(CODE "execute_process(COMMAND ./scripts/install_deps.sh
  ${CMAKE_INSTALL_PREFIX} WORKING_DIRECTORY
  ${CMAKE_CURRENT_SOURCE_DIR})")


<|MERGE_RESOLUTION|>--- conflicted
+++ resolved
@@ -364,32 +364,13 @@
 ### Set the release flags --------------------------------------------------->
 if (CROSS_COMPILE_32_BIT MATCHES 1)
   set(CMAKE_CXX_FLAGS_RELEASE 
-<<<<<<< HEAD
-    "-m32 -O3 -Wall -Wextra -g -mtune=native -fopenmp")
-
-  set(CMAKE_C_FLAGS_RELEASE 
-    "-m32 -O3 -Wall -Wextra -g -mtune=native -fopenmp")
-
-=======
     "-m32 -O3 -Wextra -march=i686 -mtune=i686 ${COMMON_FLAGS}")
   set(CMAKE_C_FLAGS_RELEASE 
     "-m32 -O3 -Wextra -march=i686 -mtune=i686 ${COMMON_FLAGS}")
->>>>>>> 4cb7a587
 else(CROSS_COMPILE_32_BIT MATCHES 1)
   
   # Set the C compiler flags in release mode on 64bit systems
   set(CMAKE_C_FLAGS_RELEASE 
-<<<<<<< HEAD
-    "-O3 -Wall -g -mtune=native -fopenmp")
-
-  if (COMPILE_PROFILING MATCHES 1) 
-    set(CMAKE_CXX_FLAGS_RELEASE 
-      "-O2 -Wall -g -mtune=native -pg -fopenmp")
-
-  else(COMPILE_PROFILING MATCHES 1)
-    set(CMAKE_CXX_FLAGS_RELEASE 
-      "-O3 -Wall -g -mtune=native -fopenmp")
-=======
     "-O3 -march=${MARCH} -mtune=native ${COMMON_FLAGS}")
   if (COMPILE_PROFILING MATCHES 1) 
     set(CMAKE_CXX_FLAGS_RELEASE 
@@ -397,7 +378,6 @@
   else(COMPILE_PROFILING MATCHES 1)
     set(CMAKE_CXX_FLAGS_RELEASE 
       "-O3 -march=${MARCH} -mtune=native ${COMMON_FLAGS}")
->>>>>>> 4cb7a587
   endif(COMPILE_PROFILING MATCHES 1)
 
 endif(CROSS_COMPILE_32_BIT MATCHES 1)
