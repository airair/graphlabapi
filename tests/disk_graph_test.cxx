--- conflicted
+++ resolved
@@ -281,7 +281,6 @@
         }
       }
     }
-<<<<<<< HEAD
     {
       timer ti;
       ti.start();
@@ -324,38 +323,6 @@
         for (size_t j = 0;j < inv.size(); ++j) {
           TS_ASSERT_EQUALS(inv[j], invmem[j]);
         }
-=======
-  
-    timer ti;
-    ti.start();
-
-    graphlab::disk_graph<vertex_data, edge_data> graph("dg3", 10);
-    graph = memgraph;
-    graph.finalize();
-          
-    std::cerr << "disk from mem: " << num_verts << " * " << degree 
-              << " edges created in " << ti.current_time() << " s" << std::endl;
-    
-    TS_TRACE("Checking graph");
-    TS_ASSERT_EQUALS(graph.num_vertices(), memgraph.num_vertices());
-    TS_ASSERT_EQUALS(graph.num_edges(), memgraph.num_edges());
-    for(vertex_id_t i = 0; i < num_verts; ++i) {
-      // get the outvertices for each vertex
-      std::vector<vertex_id_t> outv = graph.out_vertices(i);
-      std::vector<vertex_id_t> outvmem = memgraph.out_vertices(i);
-      // test if they are the same size
-      TS_ASSERT_EQUALS(outv.size(), outvmem.size());
-      std::sort(outv.begin(), outv.end());
-      std::sort(outvmem.begin(), outvmem.end());
-      // compare if the vector contents are identical
-      for (size_t j = 0;j < outv.size(); ++j) {
-        TS_ASSERT_EQUALS(outv[j], outvmem[j]);
-        // compare if the edge data is identical
-        edge_data ed1 = graph.get_edge_data(i, outv[j]);
-        edge_data ed2 = memgraph.edge_data(i, outvmem[j]);
-        TS_ASSERT_EQUALS(ed1.weight, ed2.weight);
-        TS_ASSERT_EQUALS(ed1.sum, ed2.sum);
->>>>>>> 78f2cf0d
       }
       TS_TRACE("Making in memory atom graph");
       graph.make_memory_atoms();
