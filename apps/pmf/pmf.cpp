--- conflicted
+++ resolved
@@ -404,12 +404,7 @@
   } 
   if (K > 1)
     calc_T(id); 
-<<<<<<< HEAD
-  else 
-      last_iter();
-=======
   else last_iter();
->>>>>>> f9068021
 }
 
 /*
